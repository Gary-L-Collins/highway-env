import numpy as np
from typing import Tuple
from gym.envs.registration import register

from highway_env import utils
from highway_env.envs.common.abstract import AbstractEnv, MultiAgentWrapper
from highway_env.road.lane import LineType, StraightLane, CircularLane, AbstractLane
from highway_env.road.regulation import RegulatedRoad
from highway_env.road.road import RoadNetwork
from highway_env.vehicle.kinematics import Vehicle


class DemolitionDerbyEnv(AbstractEnv):
    """
    A demolition derby environment.
    
    Two vehicles are inclined to collide into the side of the other and
    avoid being struck on the side ("T-Boning").

    """

    CRASH_REWARD: float = 0.1
    """The reward received when driving on the right-most lanes, linearly mapped to zero for other lanes."""

    GOT_CRASHED_REWARD: float = 0.4
    """The reward received when driving at full speed, linearly mapped to zero for lower speeds according to config["reward_speed_range"]."""

    def default_config(self) -> dict:
        config = super().default_config()
        config.update({
            "observation": {
                "type": "Kinematics"
            },
            "action": {
                "type": "Continuous",
            },
            "controlled_vehicles": 1,
            "duration": 100.,  # [s]
            "derby_radius": 100.
        })
        return config

    def _reset(self) -> None:
        self._create_road()
        self._create_vehicles()

    def _create_road(self) -> None:
        """ circular road that acts as boundarys for derby """
        center = [0, 0]  # [m]
        alpha = 24  # [deg]
        radius = self.config["derby_radius"]

        net = RoadNetwork()
        radii = [radius, radius+4]
        n, c, s = LineType.NONE, LineType.CONTINUOUS, LineType.STRIPED
        line = [[c, s], [n, c]]
        net.add_lane("e", "w", CircularLane(center, radius, 0, np.pi, clockwise=False, line_types=line[0], speed_limit=1000))
        net.add_lane("w", "e", CircularLane(center, radius, np.pi, 0, clockwise=False, line_types=line[0], speed_limit=1000))
        road = Road(network=net, np_random=self.np_random, record_history=self.config["show_trajectories"])
        self.road = road

    def _create_vehicles(self) -> None:
        """Create some new random vehicles of a given type, and add them on the road."""
        self.controlled_vehicles = []
        for i in range(self.config["controlled_vehicles"]):
            XPos = self.np_random.rand()*self.config["derby_radius"]*1.5-self.config["derby_radius"]*.75
            YPos = self.np_random.rand()*self.config["derby_radius"]*1.5-self.config["derby_radius"]*.75
            Heading = 2*np.pi*self.np_random.rand()
            Speed = 0.
            vehicle = self.action_type.vehicle_class(self.road, [XPos, YPos], Heading, Speed)
            self.road.vehicles.append(vehicle)
            self.controlled_vehicles.append(vehicle)
        path = "highway_env.envs.demolition_derby_env.DerbyCar"
        # changing to our vehicle
        change_vehicles(path)

    def step(self, action: np.ndarray) -> Tuple[np.ndarray, float, bool, dict]:
        """ 
        Step Forward in time
        Check for exiting boundary and collision 
        If exit boundary, set radial velocity to zero and fix position to radius. 
        """
        r = self.config["derby_radius"];
        #for iCar in range(self.config["controlled_vehicles"]):
        #    vehicle = self.road.vehicles[iCar]
        #    vehicle.act(action[iCar,:])
            
        # action is none as the steps above already fill the actions of the cars
        obs, reward, terminal, info = super().step(action)

        # checking if exits boundary
        for vehicle in self.road.vehicles:
            corners = corner_positions(vehicle)
            corners_r2 = np.dot(corners, np.transpose(corners))
            max_r2 = np.max(corners_r2)
            # if a corner is beyond the circle, fix position and velocity
            if max_r2 > r*r:
                max_r = np.sqrt(max_r2)
                unitC = corner/max_r
                dr = max_r-r
                indx = np.argmax(corners_r2)
                corner = corners[indx,:]
                vel = vehicle.velocity
                # position, movedin the direction of the unit vector of corner and magnitude dr
                vehicle.position = vehicle.position-unitC*dr

                # projection of velocity onto corner to center vector then setting radial velocity to zero
                radial_v = np.dot(unitC, vel)
                vehicle.velocity = vel - unitC*radial_v
        
        info["agents_rewards"] = self._agent_rewards(action, self.controlled_vehicles)



    @staticmethod
    def corner_positions(self, vehicle: "Vehicle" = None)->np.array:
        """
        This method computes the position of each corner with a rotated car.

        """
        if vehicle is None:
            return np.array([0,0],[0,0],[0,0],[0,0])
        c = self.position
        l = self.LENGTH
        w = self.WIDTH
        h = self.heading

        c, s = np.cos(heading), np.sin(heading)
        r = np.array([[c, -s], [s, c]])
        corners = np.array([[l*0.5,w*0.5],[-l*0.5,w*0.5],[-l*0.5,-w*0.5],[l*0.5,-w*0.5]])

        for i in range(4):
            corners[i,:]=r.dot(corners[i,:])+c

        return corners


    def _reward(self, action: np.ndarray) -> float:
        """
        Reward for hitting, and cost for being hit. +-Sin(heading difference)
        """
        return 0

    def _agent_rewards(self, action: int, vehicles: tuple) -> float:
        rewards = []
        for i, vehicle in enumerate(vehicles):
            reward = 0
<<<<<<< HEAD
            reward = self.config["did_crash_reward"][i] * vehicle.did_crash * abs(np.sin(vehicle.crash_angle)) * vehicle.velocity
=======
            reward = self.config["did_crash_reward"][i] * vehicle.did_crash * abs(np.sin(vehicle.crash_angle)) * (vehicle.velocity / vehicle.MAX_SPEED) ** 2
>>>>>>> c1aea964
            reward += self.config["got_crashed_reward"][i] * vehicle.got_crashed * abs(np.sin(vehicle.crash_angle))
            rewards.append(reward)
        return tuple(rewards)

    def _is_terminal(self) -> bool:
        """The episode is over if the ego vehicle crashed or the time is out."""
        return self.vehicle.crashed or \
            self.steps >= self.config["duration"] or \
            (self.config["offroad_terminal"] and not self.vehicle.on_road)

    def _cost(self, action: int) -> float:
        """The cost signal is the occurrence of collision."""
        return float(self.vehicle.crashed)

class DerbyCar(Vehicle):
    def __init__(self,
                 road: Road,
                 position: Vector,
                 heading: float = 0,
                 speed: float = 0):
        super().__init__(road, position, heading, speed)
        self.got_crashed = False
        self.did_crash = False
        self.crash_angle = 0.0
        
    
    def _is_colliding(self, other):
        # Fast spherical pre-check
        if np.linalg.norm(other.position - self.position) > self.LENGTH:
            return False
        # Accurate point-inside checks
        c = 0
        self.got_crashed = 0
        self.did_crash = 0
        if utils.point_in_rotated_rectangle(self.position, other.position, 0.9*other.LENGTH, 0.9*other.WIDTH, other.heading):
            self.got_crashed = 1
            self.crash_angle = (self.heading - other.heading)
            c = 1
        if utils.point_in_rotated_rectangle(other.position, self.position, 0.9*self.LENGTH, 0.9*self.WIDTH, self.heading):
            self.did_crash = 1
            self.crash_angle = (self.heading - other.heading)
            c = 1
        return c
    

class MultiAgentDemolitionDerbyEnv(DemolitionDerbyEnv):
    @classmethod
    def default_config(cls) -> dict:
        config = super().default_config()
        config.update({
            "action": {
                 "type": "MultiAgentAction",
                 "action_config": {
                     "type": "Continuous",
                 }
            },
            "observation": {
                "type": "MultiAgentObservation",
                "observation_config": {
                    "type": "Kinematics"
                }
            },
            "controlled_vehicles": 2,
            "duration": 100.,  # [s]
            "derby_radius": 20.,
            "did_crash_rewards": [1.0, 1.0],
            "got_crashed_rewards": [1.0, 1.0]
        })
        return config


TupleMultiAgentDemolitionDerbyEnv = MultiAgentWrapper(MultiAgentDemolitionDerbyEnv)

register(
    id='demolition_derby-v0',
    entry_point='highway_env.envs:DemolitionDerby',
)
register(
    id='demolition_derby-multi-agent-v0',
    entry_point='highway_env.envs:MultiAgentDemolitionDerbyEnv',
)

register(
    id='demolition_derby-multi-agent-v1',
    entry_point='highway_env.envs:TupleMultiAgentDemolitionDerbyEnv',
)<|MERGE_RESOLUTION|>--- conflicted
+++ resolved
@@ -145,11 +145,7 @@
         rewards = []
         for i, vehicle in enumerate(vehicles):
             reward = 0
-<<<<<<< HEAD
-            reward = self.config["did_crash_reward"][i] * vehicle.did_crash * abs(np.sin(vehicle.crash_angle)) * vehicle.velocity
-=======
             reward = self.config["did_crash_reward"][i] * vehicle.did_crash * abs(np.sin(vehicle.crash_angle)) * (vehicle.velocity / vehicle.MAX_SPEED) ** 2
->>>>>>> c1aea964
             reward += self.config["got_crashed_reward"][i] * vehicle.got_crashed * abs(np.sin(vehicle.crash_angle))
             rewards.append(reward)
         return tuple(rewards)
