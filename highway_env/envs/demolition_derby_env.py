import numpy as np
from typing import Tuple
from gym.envs.registration import register
from gym import Wrapper
from highway_env import utils
from highway_env.envs.common.abstract import AbstractEnv
from highway_env.road.lane import LineType, StraightLane, CircularLane, AbstractLane
from highway_env.road.road import Road, LaneIndex
from highway_env.types import Vector
from highway_env.road.regulation import RegulatedRoad
from highway_env.road.road import RoadNetwork
from highway_env.vehicle.kinematics import Vehicle


class DemolitionDerbyEnv(AbstractEnv):
    """
    A demolition derby environment.

    Two vehicles are inclined to collide into the side of the other and
    avoid being struck on the side ("T-Boning").

    """

    CRASH_REWARD: float = 0.1
    """The reward received when driving on the right-most lanes, linearly mapped to zero for other lanes."""

    GOT_CRASHED_REWARD: float = 0.4
    """The reward received when driving at full speed, linearly mapped to zero for lower speeds according to config["reward_speed_range"]."""

    @classmethod
    def default_config(cls) -> dict:
        config = super().default_config()
        config.update({
            "observation": {
                "type": "Kinematics",
                "features": ['x', 'y', 'vx', 'vy', 'heading'],
                "vehicles_count": 2,
                "features_range": {
                    "x": [-100., 100.],
                    "y": [-100., 100.],
                    "vx": [-40., 40.],
                    "vy": [-40., 40.]
                    },
                "see_behind": True,
                "clip": False

            },
            "action": {
                "type": "ContinuousAction",
            },
            "screen_width": 1000,  # [px]
            "screen_height": 1000,  # [px]
            "controlled_vehicles": 1,
            "duration": 100.,  # [s]
            "derby_radius": 100.,
            "did_crash_rewards": [1.0, 1.0],
            "got_crashed_rewards": [1.0, 1.0]
        })
        return config

    def _reset(self) -> None:
        self._create_road()
        self._create_vehicles()

#    def _create_road(self) -> None:
#        """ circular road that acts as boundarys for derby """
#        center = [0, 0]  # [m]
#        alpha = 24  # [deg]
#        radius = self.config["derby_radius"]
#
#        net = RoadNetwork()
#        radii = [radius, radius+4]
#        n, c, s = LineType.NONE, LineType.CONTINUOUS, LineType.STRIPED
#        line = [[c, s], [n, c]]
#        net.add_lane("e", "w", CircularLane(center, radius, 0, np.pi, clockwise=False, line_types=line[0], speed_limit=1000))
#        net.add_lane("w", "e", CircularLane(center, radius, np.pi, 0, clockwise=False, line_types=line[0], speed_limit=1000))
#        road = Road(network=net, np_random=self.np_random, record_history=self.config["show_trajectories"])
#        self.road = road

    def _create_road(self) -> None:
        
        # Circle lanes: (s)outh/(e)ast/(n)orth/(w)est (e)ntry/e(x)it.
        center = [0, 0]  # [m]
        
        radius = self.config["derby_radius"]  # [m]
        alpha = 90  # [deg]

        net = RoadNetwork()
        radii = [radius]
        n, c, s = LineType.NONE, LineType.CONTINUOUS, LineType.CONTINUOUS
        line = [[c, s], [n, c]]
        for lane in [0]:

            net.add_lane("se", "ee",
                         CircularLane(center, radii[lane], np.deg2rad(-90-alpha), np.deg2rad(alpha+5),
                                      clockwise=True, line_types=line[lane]))
            net.add_lane("ee", "se",
                         CircularLane(center, radii[lane], np.deg2rad(alpha-5), np.deg2rad(92+alpha),
                                      clockwise=True, line_types=line[lane]))



        road = Road(network=net, np_random=self.np_random, record_history=self.config["show_trajectories"])
        self.road = road

    def _create_vehicles(self) -> None:
        """Create some new random vehicles of a given type, and add them on the road."""
        path = "highway_env.vehicle.derby.DerbyCar"
        vehicle_class = utils.class_from_path(path)
        self.controlled_vehicles = []
        for i in range(self.config["controlled_vehicles"]):
            XPos = self.np_random.rand()*self.config["derby_radius"]*1.5-self.config["derby_radius"]*.75
            YPos = self.np_random.rand()*self.config["derby_radius"]*1.5-self.config["derby_radius"]*.75
            Heading = 2*np.pi*self.np_random.rand()
            Speed = 0.
            vehicle = self.action_type.vehicle_class(road=self.road, position=np.array([XPos, YPos]), heading=Heading, speed=Speed)
            vehicle = vehicle_class.create_from(vehicle)
            self.road.vehicles.append(vehicle)
            self.controlled_vehicles.append(vehicle)

    @staticmethod
    def corner_positions(v: "Vehicle" = None)->np.array:
        """
        This method computes the position of each corner with a rotated car.

        """
        if v is None:
            print(v)
            return np.array([[0,0],[0,0],[0,0],[0,0]])
        p = v.position
        l = v.LENGTH
        w = v.WIDTH
        h = v.heading

        c, s = np.cos(h), np.sin(h)
        r = np.array([[c, -s], [s, c]])
        corners = np.array([[l*0.5,w*0.5],[-l*0.5,w*0.5],[-l*0.5,-w*0.5],[l*0.5,-w*0.5]])

        for i in range(4):
            corners[i,:]=r.dot(corners[i,:])+p

        return corners


    def step(self, action: np.ndarray) -> Tuple[np.ndarray, float, bool, dict]:
        """
        Step Forward in time
        Check for exiting boundary and collision
        If exit boundary, set radial velocity to zero and fix position to radius.
        """
        r = self.config["derby_radius"];
        #for iCar in range(self.config["controlled_vehicles"]):
        #    vehicle = self.road.vehicles[iCar]
        #    vehicle.act(action[iCar,:])

        # action is none as the steps above already fill the actions of the cars
        obs, reward, terminal, info = super().step(action)

        # checking if exits boundary
        for vehicle in self.road.vehicles:
            corners = self.corner_positions(vehicle)
            corners_r2 = np.sum(np.multiply(corners, corners),axis=1)
            max_r2 = np.max(corners_r2)
            # if a corner is beyond the circle, fix position and velocity
            if max_r2 > r*r:
                max_r = np.sqrt(max_r2)
                dr = max_r-r
                indx = np.argmax(corners_r2)
                corner = corners[indx,:]
                unitC = corner/max_r
                vel = np.array(vehicle.velocity)
                # position, movedin the direction of the unit vector of corner and magnitude dr
                vehicle.position = np.array(vehicle.position-unitC*dr)

                vehicle.speed = 0.
                ##NOT NEEDED for KINEMATICS
                # projection of velocity onto corner to center vector then setting radial velocity to zero
<<<<<<< HEAD
                radial_v = np.dot(unitC, vel)
                vehicle.velocity = vel - unitC*radial_v

        info["agents_rewards"] = self._agent_rewards(action, self.controlled_vehicles)
        return obs, reward, terminal, info



    @staticmethod
    def corner_positions(self, vehicle: "Vehicle" = None)->np.array:
        """
        This method computes the position of each corner with a rotated car.

        """
        if vehicle is None:
            return np.array([0,0],[0,0],[0,0],[0,0])
        c = self.position
        l = self.LENGTH
        w = self.WIDTH
        h = self.heading

        c, s = np.cos(heading), np.sin(heading)
        r = np.array([[c, -s], [s, c]])
        corners = np.array([[l*0.5,w*0.5],[-l*0.5,w*0.5],[-l*0.5,-w*0.5],[l*0.5,-w*0.5]])

        for i in range(4):
            corners[i,:]=r.dot(corners[i,:])+c

        return corners

=======
                #print(unitC.shape,vel.shape)
                #radial_v = np.dot(unitC, vel)
                #vel = vel - unitC*radial_v
                #vehicle.speed = np.linalg.norm(vel)
                #vehicle.direction = vel/vehicle.speed
        
        info["agents_rewards"] = self._agent_rewards(action, self.controlled_vehicles)
        return [obs,reward,terminal,info]
>>>>>>> 52e5eebb

    def _reward(self, action: np.ndarray) -> float:
        """
        Reward for hitting, and cost for being hit. +-Sin(heading difference)
        """
        return 0

    def _agent_rewards(self, action: int, vehicles: tuple) -> float:
        rewards = []
        Speed = np.linalg.norm(self.road.vehicles[0].velocity-self.road.vehicles[1].velocity)
        for i, vehicle in enumerate(vehicles):
            reward = 0
            reward = self.config["did_crash_rewards"][i] * vehicle.did_crash * abs(np.sin(vehicle.crash_angle)) * (vehicle.crash_speed2)
            reward -= self.config["got_crashed_rewards"][i] * vehicle.got_crashed * abs(np.sin(vehicle.crash_angle)) * (vehicle.crash_speed2)
            rewards.append(reward)
        return tuple(rewards)

    def _is_terminal(self) -> bool:
        """The episode is over if the ego vehicle crashed or the time is out."""
        return self.vehicle.crashed or \
            self.steps >= self.config["duration"]
            #(self.config["offroad_terminal"] and not self.vehicle.on_road)

    def _cost(self, action: int) -> float:
        """The cost signal is the occurrence of collision."""
        return float(self.vehicle.crashed)

<<<<<<< HEAD
class DerbyCar(Vehicle):
    def __init__(self,
                 road: Road,
                 position: Vector,
                 heading: float = 0,
                 speed: float = 0):
        super().__init__(road, position, heading, speed)
        self.got_crashed = False
        self.did_crash = False
        self.crash_angle = 0.0


    def _is_colliding(self, other):
        # Fast spherical pre-check
        if np.linalg.norm(other.position - self.position) > self.LENGTH:
            return False
        # Accurate point-inside checks
        c = 0
        self.got_crashed = 0
        self.did_crash = 0
        if utils.point_in_rotated_rectangle(self.position, other.position, 0.9*other.LENGTH, 0.9*other.WIDTH, other.heading):
            self.got_crashed = 1
            self.crash_angle = (self.heading - other.heading)
            c = 1
        if utils.point_in_rotated_rectangle(other.position, self.position, 0.9*self.LENGTH, 0.9*self.WIDTH, self.heading):
            self.did_crash = 1
            self.crash_angle = (self.heading - other.heading)
            c = 1
        return c


=======
>>>>>>> 52e5eebb
class MultiAgentDemolitionDerbyEnv(DemolitionDerbyEnv):
    @classmethod
    def default_config(cls) -> dict:
        config = super().default_config()
        config.update({
            "action": {
                 "type": "MultiAgentAction",
                 "action_config": {
                     "type": "ContinuousAction",
                 }
            },
            "observation": {
                "type": "MultiAgentObservation",
                "observation_config": {
                    "type": "Kinematics",
                    "features": ['x', 'y', 'vx', 'vy', 'heading'],
                    "vehicles_count": 2,
                    "features_range": {
                        "x": [-100., 100.],
                        "y": [-100., 100.],
                        "vx": [-40., 40.],
                        "vy": [-40., 40.]
                        },
                    "see_behind": True,
                    "clip": False
                }
            },
            "controlled_vehicles": 2,
            "duration": 100.,  # [s]
            "derby_radius": 100.,
            "did_crash_rewards": [1.0, 1.0],
            "got_crashed_rewards": [1.0, 1.0]
        })
        return config

class MultiAgentWrapper_demolition_derby(Wrapper):
    def __init__(self, env = MultiAgentDemolitionDerbyEnv()):
        super().__init__(env)


    def step(self, action):

        obs, reward, done, info = self.step(action)

        reward = info["agents_rewards"]
        done = info["agents_dones"]
        return obs, reward, done, info

#TupleMultiAgentDemolitionDerbyEnv = MultiAgentWrapper(MultiAgentDemolitionDerbyEnv)

register(
    id='demolition_derby-v0',
    entry_point='highway_env.envs:DemolitionDerbyEnv',
)
register(
    id='demolition_derby-multi-agent-v0',
    entry_point='highway_env.envs:MultiAgentDemolitionDerbyEnv',
)

register(
    id='demolition_derby-multi-agent-v1',
    entry_point='highway_env.envs:MultiAgentWrapper_demolition_derby',
)<|MERGE_RESOLUTION|>--- conflicted
+++ resolved
@@ -175,38 +175,6 @@
                 vehicle.speed = 0.
                 ##NOT NEEDED for KINEMATICS
                 # projection of velocity onto corner to center vector then setting radial velocity to zero
-<<<<<<< HEAD
-                radial_v = np.dot(unitC, vel)
-                vehicle.velocity = vel - unitC*radial_v
-
-        info["agents_rewards"] = self._agent_rewards(action, self.controlled_vehicles)
-        return obs, reward, terminal, info
-
-
-
-    @staticmethod
-    def corner_positions(self, vehicle: "Vehicle" = None)->np.array:
-        """
-        This method computes the position of each corner with a rotated car.
-
-        """
-        if vehicle is None:
-            return np.array([0,0],[0,0],[0,0],[0,0])
-        c = self.position
-        l = self.LENGTH
-        w = self.WIDTH
-        h = self.heading
-
-        c, s = np.cos(heading), np.sin(heading)
-        r = np.array([[c, -s], [s, c]])
-        corners = np.array([[l*0.5,w*0.5],[-l*0.5,w*0.5],[-l*0.5,-w*0.5],[l*0.5,-w*0.5]])
-
-        for i in range(4):
-            corners[i,:]=r.dot(corners[i,:])+c
-
-        return corners
-
-=======
                 #print(unitC.shape,vel.shape)
                 #radial_v = np.dot(unitC, vel)
                 #vel = vel - unitC*radial_v
@@ -215,7 +183,6 @@
         
         info["agents_rewards"] = self._agent_rewards(action, self.controlled_vehicles)
         return [obs,reward,terminal,info]
->>>>>>> 52e5eebb
 
     def _reward(self, action: np.ndarray) -> float:
         """
@@ -243,40 +210,6 @@
         """The cost signal is the occurrence of collision."""
         return float(self.vehicle.crashed)
 
-<<<<<<< HEAD
-class DerbyCar(Vehicle):
-    def __init__(self,
-                 road: Road,
-                 position: Vector,
-                 heading: float = 0,
-                 speed: float = 0):
-        super().__init__(road, position, heading, speed)
-        self.got_crashed = False
-        self.did_crash = False
-        self.crash_angle = 0.0
-
-
-    def _is_colliding(self, other):
-        # Fast spherical pre-check
-        if np.linalg.norm(other.position - self.position) > self.LENGTH:
-            return False
-        # Accurate point-inside checks
-        c = 0
-        self.got_crashed = 0
-        self.did_crash = 0
-        if utils.point_in_rotated_rectangle(self.position, other.position, 0.9*other.LENGTH, 0.9*other.WIDTH, other.heading):
-            self.got_crashed = 1
-            self.crash_angle = (self.heading - other.heading)
-            c = 1
-        if utils.point_in_rotated_rectangle(other.position, self.position, 0.9*self.LENGTH, 0.9*self.WIDTH, self.heading):
-            self.did_crash = 1
-            self.crash_angle = (self.heading - other.heading)
-            c = 1
-        return c
-
-
-=======
->>>>>>> 52e5eebb
 class MultiAgentDemolitionDerbyEnv(DemolitionDerbyEnv):
     @classmethod
     def default_config(cls) -> dict:
